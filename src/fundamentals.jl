--- conflicted
+++ resolved
@@ -190,11 +190,7 @@
     Matrix{Float64}: This matrix is the operator `oper` transformed back from the chain 
     representation to the representation corresponding to the extended bath. The resulting 
     operator represents quantities like mode occupations or other properties in the basis 
-<<<<<<< HEAD
-    of environmental modes associated with specific frequencies omega_i .
-=======
     of environmental modes associated with specific frequencies ``\\omega_i``.
->>>>>>> 31a4040b
 
     ### Description
     
