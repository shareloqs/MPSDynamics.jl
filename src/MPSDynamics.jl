module MPSDynamics

using JLD, HDF5, Random, Dates, Plots, Printf, Distributed, LinearAlgebra, DelimitedFiles, KrylovKit, TensorOperations, GraphRecipes, SpecialFunctions, ITensors

include("fundamentals.jl")
include("reshape.jl")
include("tensorOps.jl")
include("measure.jl")
include("observables.jl")
include("logiter.jl")
include("flattendict.jl")
include("machines.jl")
include("treeBasics.jl")
include("treeIterators.jl")
include("treeMeasure.jl")
include("treeTDVP.jl")
include("treeDTDVP.jl")
include("mpsBasics.jl")
include("chainTDVP.jl")
include("chain2TDVP.jl")
include("chainDMRG.jl")
include("models.jl")
include("logging.jl")
include("run_all.jl")
include("run_1TDVP.jl")
include("run_drive1TDVP.jl")
include("run_2TDVP.jl")
include("run_DTDVP.jl")
include("run_A1TDVP.jl")
<<<<<<< HEAD
include("run_drive1TDVP_readout.jl")
include("run_drive1TDVPchain_readout.jl")
include("chainA1TDVP.jl")
include("run_driveDTDVP_readout.jl")
 
=======
include("chainA1TDVP.jl")
include("switchmpo.jl")

>>>>>>> d8e4da04
function runsim(dt, tmax, A, H;
                method=:TDVP1,
                machine=LocalMachine(),
                params=[],
                obs=[],
                convobs=[],
                convparams=error("Must specify convergence parameters"),
                save=false,
                plot=save,
                savedir=string(homedir(),"/MPSDynamics/"),
                unid=randstring(5),
                name=nothing,
                kwargs...
                )
    remote = typeof(machine) == RemoteMachine
    remote && update_machines([machine])

    if typeof(convparams) <: Vector && length(convparams) > 1
        convcheck = true
        numconv = length(convparams)
    else
        convcheck = false
        convparams = typeof(convparams) <: Vector ? only(convparams) : convparams
    end

    if save || plot
        if savedir[end] != '/'
            savedir = string(savedir,"/")
        end
        isdir(savedir) || mkdir(savedir)
        open_log(dt, tmax, convparams, method, machine, savedir, unid, name, params, obs, convobs, convcheck, kwargs...)
    end

    paramdict = Dict([[(par[1], par[2]) for par in params]...,
                      ("dt",dt),
                      ("tmax",tmax),
                      ("method",method),
                      ("convparams",convparams),
                      ("unid",unid),
                      ("name",name)
                      ]
                     )
    
    errorfile = "$(unid).e"

    tstart = now()
    A0, dat = try
        out = launch_workers(machine) do pid
            print("loading MPSDynamics............")
            @everywhere pid eval(using MPSDynamics)
            println("done")
            out = fetch(@spawnat only(pid) run_all(dt, tmax, A, H;
                                                       method=method,
                                                       obs=obs,
                                                       convobs=convobs,
                                                       convparams=convparams,
                                                       kwargs...))
            return out
        end
        if typeof(out) <: Distributed.RemoteException
            throw(out)
        else
            A0, dat = out
            save && save_data(savedir, unid, convcheck, dat["data"], convcheck ? dat["convdata"] : nothing, paramdict)
            plot && save_plot(savedir, convcheck, unid, dat["data"]["times"], convcheck ? dat["convdata"] : dat["data"], convparams, convobs)
            dat = flatten(dat)
            return A0, dat
        end
    catch e
        save && error_log(savedir, unid)
        showerror(stdout, e, catch_backtrace())                
        println()
        save && open(string(savedir, unid, "/", errorfile), "w+") do io
            showerror(io, e, catch_backtrace())
        end
        return (nothing, nothing)
    finally
        telapsed = canonicalize(Dates.CompoundPeriod(now() - tstart))
        if save
            output = length(filter(x-> x!=errorfile && x!="info.txt", readdir(string(savedir, unid)))) > 0
            close_log(savedir, unid, output, telapsed)
        end
        println("total run time : $telapsed")
    end
    return A0, dat
end

export sz, sx, sy, numb, crea, anih, unitcol, unitrow, unitmat, spinSX, spinSY, spinSZ, SZ, SX, SY

export chaincoeffs_ohmic, spinbosonmpo, methylbluempo, methylbluempo_correlated, methylbluempo_correlated_nocoupling, methylbluempo_nocoupling, ibmmpo, methylblue_S1_mpo, methylbluempo2, twobathspinmpo, xyzmpo

export productstatemps, physdims, randmps, bonddims, elementmps

export measure, measurempo, OneSiteObservable, TwoSiteObservable, FockError, errorbar

export runsim, run_all

export Machine, RemoteMachine, LocalMachine, init_machines, update_machines, launch_workers, rmworkers

export randtree

export readchaincoeffs, h5read, load

export println, print, show

export @LogParams

export MPOtoVector, MPStoVector

export mpodrivencavity, HtR, HtQ,  Ht, Htchain

export rhoreduced_proton2chains

end
<|MERGE_RESOLUTION|>--- conflicted
+++ resolved
@@ -27,17 +27,12 @@
 include("run_2TDVP.jl")
 include("run_DTDVP.jl")
 include("run_A1TDVP.jl")
-<<<<<<< HEAD
 include("run_drive1TDVP_readout.jl")
 include("run_drive1TDVPchain_readout.jl")
 include("chainA1TDVP.jl")
+include("switchmpo.jl")
 include("run_driveDTDVP_readout.jl")
- 
-=======
-include("chainA1TDVP.jl")
-include("switchmpo.jl")
 
->>>>>>> d8e4da04
 function runsim(dt, tmax, A, H;
                 method=:TDVP1,
                 machine=LocalMachine(),
