--- conflicted
+++ resolved
@@ -679,7 +679,6 @@
     return TreeNetwork(tree, Ms)
 end
 
-<<<<<<< HEAD
 #function Ht(time,F,ω)#
 #	H = [F*sx*sin(ω*tstep) for tstep in time]
 #	return H
@@ -704,9 +703,4 @@
     @tensoropt ρreduced[a,b,s,s'] := ρR[N-site+1][a0,b0] * conj(A[site][a,a0,s']) * A[site][b,b0,s]
     @tensoropt ρreduced2[s,s'] := ρL[site][a0,b0] * ρreduced[a0,b0,s,s']
     return ρreduced2
-=======
-function Ht(time, F, ω)
-	H = [F*sx*sin(ω*tstep) for tstep in time]
-	return H
->>>>>>> 4e23c7f4
-end
+end
