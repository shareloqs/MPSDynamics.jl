up(ops...) = permutedims(cat(ops...; dims=3), [3,1,2])
dn(ops...) = permutedims(cat(reverse(ops)...; dims=3), [3,1,2])

"""
    xyzmpo(N::Int; Jx=1.0, Jy=Jx, Jz=Jx, hx=0., hz=0.)

Generate MPO for the `N`-spin XYZ model with external field ``\\vec{h}=(h_x, 0, h_z)``, , defined by the Hamiltonian

``
H = \\sum_{n=1}^{N-1} -J_x σ_x^{n} σ_x^{n+1} - J_y σ_y^{n} σ_y^{n+1} - J_z σ_z^{n} σ_z^{n+1} + \\sum_{n=1}^{N}(- h_x σ_x^{n} - h_z σ_z^{n})  
``

with ``σ_x^{n}, σ_y^{n}, σ_z^{n}`` the Pauli spin-1/2 matrices of the ``n^\\text{th}`` site.

"""
function xyzmpo(N::Int; Jx=1.0, Jy=Jx, Jz=Jx, hx=0., hz=0.)
    u = unitmat(2)

    D = 5 - iszero(Jx) - iszero(Jy) - iszero(Jz)
    M = zeros(ComplexF64, D, D, 2, 2)
    M[1,1,:,:] = M[D,D,:,:] = u
    M[1,D,:,:] = -hx*sx + -hz*sz
    i = 2
    if !iszero(Jx)
        M[1,i,:,:] = -Jx*sx
        M[i,D,:,:] = sx
        i += 1
    end
    if !iszero(Jy)
        M[1,i,:,:] = -Jy*sy
        M[i,D,:,:] = sy
        i += 1
    end
    if !iszero(Jz)
        M[1,i,:,:] = -Jz*sz
        M[i,D,:,:] = sz
        i += 1
    end
    return Any[M[1:1,:,:,:], fill(M, N-2)..., M[:,D:D,:,:]]
end

"""
    isingmpo(N; J=1.0, h=1.0)

Generate MPO for the `N`-spin 1D Ising model with external field ``\\vec{h} = (0,0,h)``, defined by the Hamiltonian

``
H = \\sum_{n=1}^{N-1} -J_x σ_x^{n} σ_x^{n+1} + \\sum_{n=1}^{N}(- h_z σ_z^{n})  
``

with ``σ_x^{n}, σ_y^{n}, σ_z^{n}`` the Pauli spin-1/2 matrices of the ``n^\\text{th}`` site.

"""
isingmpo(N::Int; J=1.0, h=1.0) = xyzmpo(N; Jx=J, Jy=0., Jz=0., hz=h, hx=0.)
"""
    heisenbergmpo(N::Int, J=1.0) = xyzmpo(N; Jx=J)

Generate MPO for the `N`-spin Heisenberg XXX model, defined by the Hamiltonian

``
H = \\sum_{n=1}^{N-1} -J σ_x^{n} σ_x^{n+1} - J σ_y^{n} σ_y^{n+1} - J σ_z^{n} σ_z^{n+1}   
``

with ``σ_x^{n}, σ_y^{n}, σ_z^{n}`` the Pauli spin-1/2 matrices of the ``n^\\text{th}`` site.


"""
heisenbergmpo(N::Int, J=1.0) = xyzmpo(N; Jx=J)
"""
    xxzmpo(N::Int, Δ = 1.0, J=1.0) = xyzmpo(N; Jx=J, Jy=J, Jz=J*Δ)

Generate MPO for the `N`-spin XXZ model, defined by the Hamiltonian

``
H = \\sum_{n=1}^{N-1} -J σ_x^{n} σ_x^{n+1} - J σ_y^{n} σ_y^{n+1} - \\Delta J σ_z^{n} σ_z^{n+1}   
``

with ``σ_x^{n}, σ_y^{n}, σ_z^{n}`` the Pauli spin-1/2 matrices of the ``n^\\text{th}`` site.

"""
xxzmpo(N::Int, Δ = 1.0, J=1.0) = xyzmpo(N; Jx=J, Jy=J, Jz=J*Δ)

"""
    longrange_xyzmpo(N::Int, α::Float64=0.; Jx=1.0, Jy=Jx, Jz=Jx, hx=0., hz=0.)

Gennerate MPO for the `N`-spin long-range XYZ model with external field ``\\vec{h}=(h_x, 0, h_z)``, , defined by the Hamiltonian


"""
function longrange_xyzmpo(N::Int, α::Float64=0.; Jx=1.0, Jy=Jx, Jz=Jx, hx=0., hz=0.)
    u = unitmat(2)

    l = exp(-α)

    D = 5 - iszero(Jx) - iszero(Jy) - iszero(Jz)
    M = zeros(ComplexF64, D, D, 2, 2)
    M[1,1,:,:] = M[D,D,:,:] = u
    M[1,D,:,:] = -hx*sx + -hz*sz
    i = 2
    if !iszero(Jx)
        M[1,i,:,:] = -l*Jx*sx
        M[i,D,:,:] = sx
        M[i,i,:,:] = u*l
        i += 1
    end
    if !iszero(Jy)
        M[1,i,:,:] = -l*Jy*sy
        M[i,D,:,:] = sy
        M[i,i,:,:] = u*l
        i += 1
    end
    if !iszero(Jz)
        M[1,i,:,:] = -l*Jz*sz
        M[i,D,:,:] = sz
        M[i,i,:,:] = u*l
        i += 1
    end
    return Any[M[1:1,:,:,:], fill(M, N-2)..., M[:,D:D,:,:]]
end

"""
    longrange_isingmpo(N::Int, α::Float64=0.; J=1.0, h=1.0) = longrange_xyzmpo(N, α; Jx=J, Jy=0., Jz=0., hz=h, hx=0.)

"""
longrange_isingmpo(N::Int, α::Float64=0.; J=1.0, h=1.0) = longrange_xyzmpo(N, α; Jx=J, Jy=0., Jz=0., hz=h, hx=0.)

"""
    spinchainmpo(N::Int; J=1.0, hz=1.0, hx=0.0, i=div(N,2))


"""
function spinchainmpo(N::Int; J=1.0, hz=1.0, hx=0.0, i=div(N,2))
    u = unitmat(2)
        
    Mx = zeros(4,4,2,2)
    Mx[1,1,:,:] = u
    Mx[1,2,:,:] = J*sp
    Mx[1,3,:,:] = J*sm
    Mx[1,4,:,:] = hz*sz + hx*sx
    Mx[2,4,:,:] = sm
    Mx[3,4,:,:] = sp
    Mx[4,4,:,:] = u

    M0 = zeros(4,4,2,2)
    M0[1,1,:,:] = u
    M0[1,2,:,:] = J*sp
    M0[1,3,:,:] = J*sm
    M0[1,4,:,:] = hz*sz
    M0[2,4,:,:] = sm
    M0[3,4,:,:] = sp
    M0[4,4,:,:] = u

    return Any[M0[1:1,:,:,:], fill(M0, i-2)..., Mx, fill(M0, N-i-1)..., M0[:,4:4,:,:]]
end

"""
    tightbindingmpo(N::Int, d::Int; J=1.0, e=1.0)



"""
function tightbindingmpo(N::Int, d::Int; J=1.0, e=1.0)
    b = anih(d)
    bd = crea(d)
    u = unitmat(d)    
    n = numb(d)

    M = zeros(4,4,d,d)
    M[1,1,:,:] = u
    M[1,2,:,:] = J*b
    M[1,3,:,:] = J*bd
    M[1,4,:,:] = e*n
    M[2,4,:,:] = bd
    M[3,4,:,:] = b
    M[4,4,:,:] = u

    return Any[M[1:1,:,:,:], fill(M, N-2)..., M[:,4:4,:,:]]
end

"""
    hbathchain(N::Int, d::Int, chainparams, longrangecc...; tree=false, reverse=false, coupletox=false)

Generate MPO representing a tight-binding chain of `N` oscillators with `d` Fock states each. Chain parameters are supplied in the standard form: `chainparams` ``=[[ϵ_0,ϵ_1,...],[t_0,t_1,...],c_0]``. The output does not itself represent a complete MPO but will possess an end which is *open* and should be attached to another tensor site, usually representing the *system*.

# Arguments

* `reverse`: If `reverse=true` create a chain were the last (i.e. Nth) site is the site which couples to the system
* `coupletox`: Used to choose the form of the system coupling. `coupletox=true` gives a non-number conserving coupling of the form ``H_{\\text{I}}= A_{\\text{S}}(b_{0}^\\dagger + b_0)`` where ``A_{\\text{S}}`` is a system operator, while `coupletox=false` gives the number-converving coupling ``H_{\\text{I}}=(A_{\\text{S}} b_{0}^\\dagger + A_{\\text{S}}^\\dagger b_0)``
* `tree`: If `true` the resulting chain will be of type `TreeNetwork`; useful for construcing tree-MPOs 

# Example

One can constuct a system site tensor to couple to a chain by using the function `up` to populate the tensor. For example, to construct a system site with Hamiltonian `Hs` and coupling operator `As`, the system tensor `M` is constructed as follows for a non-number conserving interaction:
```julia
u = one(Hs) # system identity
M = zeros(1,3,2,2)
M[1, :, :, :] = up(Hs, As, u)
```

The full MPO can then be constructed with:
```julia
Hmpo = [M, hbathchain(N, d, chainparams, coupletox=true)...]
```

Similarly for a number conserving interaction the site tensor would look like:
```julia
u = one(Hs) # system identity
M = zeros(1,4,2,2)
M[1, :, :, :] = up(Hs, As, As', u)
```
And the full MPO would be
```julia
Hmpo = [M, hbathchain(N, d, chainparams; coupletox=false)...]
```
    
"""
function hbathchain(N::Int, d::Int, chainparams, longrangecc...; tree=false, reverse=false, coupletox=false)
    b = anih(d)
    bd = crea(d)
    n = numb(d)
    u = unitmat(d)
    e = chainparams[1]
    t = chainparams[2]

    numlong = length(longrangecc)
    cc = longrangecc
    D1 = 2 + (coupletox ? 1 : 2)*(1+numlong)
    D2 = coupletox ? D1+1 : D1 

    H=Vector{Any}()

    if coupletox
        M=zeros(D1, D2, d, d)
        M[D1, :, :, :] = up(e[1]*n, t[1]*b, t[1]*bd, fill(zero(u), numlong)..., u)
        M[:, 1, :, :] = dn(e[1]*n, [cc[j][1]*(b+bd) for j=1:numlong]..., b+bd, u)
        for k=1:numlong
            M[k+2,k+3,:,:] = u
        end
        push!(H, M)
    else
        M=zeros(D1, D2, d, d)
        M[D1, :, :, :] = up(e[1]*n, t[1]*b, t[1]*bd, u)
        M[:, 1, :, :] = dn(e[1]*n, b, bd, u)
        numlong > 0 && error("haven't yet coded case of long range couplings with non-hermitian coupling")
        push!(H, M)
    end
    for i=2:N-1
        M=zeros(D2, D2, d, d)
        M[D2, :, :, :] = up(e[i]*n, t[i]*b, t[i]*bd, fill(zero(u), numlong)..., u)
        M[:, 1, :, :] = dn(e[i]*n, [cc[j][i]*(b+bd) for j=1:numlong]..., b, bd, u)
        for k=1:numlong
            M[k+3,k+3,:,:] = u
        end
        push!(H, M)
    end
    M=zeros(D2, d, d)
    M[:, :, :] = dn(e[N]*n, [cc[j][N]*(b+bd) for j=1:numlong]..., b, bd, u)
    push!(H, M)
    if tree
        return TreeNetwork(H)
    else
        H[end] = reshape(H[end], D2, 1, d, d)
        reverse && reversempo!(H)
        return H
    end
end
hbathchain(N::Int, d::Int, e::Int, t::Int; tree=false) = hbathchain(N, d, (fill(e, N), fill(t, N-1), nothing); tree=tree)

function methylbluempo(e1, e2, δ, N1, N2, N3, d1, d2, d3, cparS1, cparS2, cparS1S2)
    u = unitmat(3)
    
    c1 = only(cparS1[3])
    c2 = only(cparS2[3])
    c3 = only(cparS1S2[3])

    s2 = unitcol(1, 3)
    s1 = unitcol(2, 3)
       
    #Hs = e1*s1*s1' + e2*s2*s2' + δ*(s1*s2' + s2*s1')
    Hs = (e2-e1)*s2*s2' + δ*(s1*s2' + s2*s1') # e^(-is1*s1't)He^(is1*s1't)

    M=zeros(1,3,3,3,3,3)
    M[1, :, 1, 1, :, :] = up(Hs, c1*s1*s1', u)
    M[1, 1, :, 1, :, :] = up(Hs, c2*s2*s2', u)
    M[1, 1, 1, :, :, :] = up(Hs, c3*(s1*s2'+s2*s1'), u)

    H = TreeNetwork(Any[M])
    addtree!(H, 1, hbathchain(N1, d1, cparS1, tree=true, coupletox=true))
    addtree!(H, 1, hbathchain(N2, d2, cparS2, tree=true, coupletox=true))
    addtree!(H, 1, hbathchain(N3, d3, cparS1S2, tree=true, coupletox=true))

    return H
end

function methylbluempo2(e1, e2, δ, N1, N2, N3, d1, d2, d3, S1a1, S2a1, S1a2, S2a2, cparS1S2)
    u = unitmat(3)

    c1 = only(S1a1[3])
    c2 = only(S2a2[3])
    c3 = only(cparS1S2[3])

    s2 = unitcol(1, 3)
    s1 = unitcol(2, 3)

    #Hs = e1*s1*s1' + e2*s2*s2' + δ*(s1*s2' + s2*s1')
    Hs = (e2-e1)*s2*s2' + δ*(s1*s2' + s2*s1') # e^(-is1*s1't)He^(is1*s1't)
    M = zeros(1,4,4,3,3,3)
    M[1,:,1,1,:,:] = up(Hs, c1*s1*s1', s2*s2', u)
    M[1,1,:,1,:,:] = up(Hs, c2*s2*s2', s1*s1', u)
    M[1,1,1,:,:,:] = up(Hs, c3*(s1*s2'+s2*s1'), u)

    H = TreeNetwork(Any[M])
    addtree!(H, 1, hbathchain(N1, d1, S1a1, S2a1; coupletox=true, tree=true))
    addtree!(H, 1, hbathchain(N2, d2, S2a2, S1a2; coupletox=true, tree=true))
    addtree!(H, 1, hbathchain(N3, d3, cparS1S2; coupletox=true, tree=true))
    return H
end

function methylbluempo_correlated(e1, e2, δ, N1, N2, d1, d2, cparS1, ccS2, cparS1S2)
    u = unitmat(3)
    s2 = unitcol(1, 3)
    s1 = unitcol(2, 3)

    c1 = only(cparS1[3])
    c3 = only(cparS1S2[3])

    # Hs = system Hamiltonian 
    Hs = (e2-e1)*s2*s2' + δ*(s1*s2' + s2*s1') # e^(-is1*s1't)He^(is1*s1't)

    M = zeros(3,4,3,3)
    M[:, 1, :, :] = up(Hs, c3*(s1*s2'+s2*s1'), u)
    M[1, :, :, :] = up(Hs, c1*(s1*s1'), s2*s2', u)

    chain1 = hbathchain(N1, d1, cparS1S2; coupletox=true, reverse=true)
    chain2 = hbathchain(N2, d2, cparS1, ccS2; coupletox=true)

    return Any[chain1..., M, chain2...]
end

function methylbluempo_correlated_nocoupling(e1, e2, N, d, cparS1, ccS2)
    u = unitmat(3)
    s2 = unitcol(1, 3)
    s1 = unitcol(2, 3)

    c = only(cparS1[3])

    Hs = (e2-e1)*s2*s2'

    M=zeros(1,4,3,3)
    M[1,:,:,:] = up(Hs, c*s1*s1', s2*s2', u)

    chain = hbathchain(N, d, cparS1, ccS2; coupletox=true)

    return Any[M, chain...]
end
function methylbluempo_nocoupling(e1, e2, N1, N2, d1, d2, cparS1, cparS2)
    u = unitmat(3)
    s2 = unitcol(1, 3)
    s1 = unitcol(2, 3)
    
    c1 = only(cparS1[3])
    c2 = only(cparS2[3])

    Hs = (e2-e1)*s2*s2'

    M=zeros(3,3,3,3)
    M[:,1,:,:] = up(Hs, c1*s1*s1', u)
    M[1,:,:,:] = up(Hs, c2*s2*s2', u)

    chain1 = hbathchain(N1, d1, cparS1; coupletox=true, reverse=true)
    chain2 = hbathchain(N2, d2, cparS2; coupletox=true)

    return Any[chain1..., M, chain2...]
end

function methylblue_S1_mpo(e1, N, d, chainparams; tree=false)
    u = unitmat(2)

    c = only(chainparams[3])
    s1 = unitcol(1, 2)
#    Hs = e1*s1*s1'
    Hs = zero(u) # e^(-is1*s1't)He^(is1*s1't)

    M=zeros(1,3,2,2)
    M[1, :, :, :] = up(Hs, c*s1*s1', u)

    if tree
        chain = hbathchain(N, d, chainparams; coupletox=true, tree=true)
        H = TreeNetwork(Any[M])
        addtree!(H, 1, chain)
        return H
    else
        chain = hbathchain(N, d, chainparams; coupletox=true, tree=false)
        return [M, chain...]
    end
end

"""
    spinbosonmpo(ω0, Δ, d, N, chainparams; rwa=false, tree=false)

Generate MPO for a spin-1/2 coupled to a chain of harmonic oscillators, defined by the Hamiltonian

``
H = \\frac{ω_0}{2}σ_z + Δσ_x + c_0σ_x(b_0^\\dagger+b_0) + \\sum_{i=0}^{N-1} t_i (b_{i+1}^\\dagger b_i +h.c.) + \\sum_{i=0}^{N} ϵ_ib_i^\\dagger b_i
``.

The spin is on site 1 of the MPS and the bath modes are to the right.

This Hamiltonain is unitarily equivalent (before the truncation to `N` sites) to the spin-boson Hamiltonian defined by

``
H =  \\frac{ω_0}{2}σ_z + Δσ_x + σ_x\\int_0^∞ dω\\sqrt{J(ω)}(b_ω^\\dagger+b_ω) + \\int_0^∞ dω ωb_ω^\\dagger b_ω
``.

The chain parameters, supplied by `chainparams`=``[[ϵ_0,ϵ_1,...],[t_0,t_1,...],c_0]``, can be chosen to represent any arbitrary spectral density ``J(ω)`` at any temperature.

The rotating wave approximation can be made by setting `rwa=true`.

"""
function spinbosonmpo(ω0, Δ, d, N, chainparams; rwa=false, tree=false)
    u = unitmat(2)
    
    c0 = only(chainparams[3])

    Hs = (ω0/2)*sz + Δ*sx

    if rwa
        M=zeros(1,4,2,2)
        M[1, :, :, :] = up(Hs, c0*sm, c0*sp, u)
    else
        M=zeros(1,3,2,2)
        M[1, :, :, :] = up(Hs, c0*sx, u)
    end

    if tree
        chain = hbathchain(N, d, chainparams; tree=true, coupletox=!rwa)
        H = TreeNetwork(Vector{AbstractArray}([M]))
        addtree!(H, 1, chain)
        return H
    else
        chain = hbathchain(N, d, chainparams; tree=false, coupletox=!rwa)
        return Any[M, chain...]
    end
end

"""
    twobathspinmpo(ω0, Δ, Nl, Nr, dl, dr, chainparamsl=[fill(1.0,N),fill(1.0,N-1), 1.0], chainparamsr=chainparamsl; tree=false)

Generate MPO for a spin-1/2 coupled to two chains of harmonic oscillators, defined by the Hamiltonian

``
H = \\frac{ω_0}{2}σ_z + Δσ_x + c_0^rσ_x(b_0^\\dagger+b_0) + \\sum_{i=0}^{N_r-1} t_i^r (b_{i+1}^\\dagger b_i +h.c.) + \\sum_{i=0}^{N_r} ϵ_i^rb_i^\\dagger b_i + c_0^lσ_x(d_0^\\dagger+d_0) + \\sum_{i=0}^{N_l-1} t_i^l (d_{i+1}^\\dagger d_i +h.c.) + \\sum_{i=0}^{N_l} ϵ_i^l d_i^\\dagger d_i
``.

The spin is on site ``N_l + 1`` of the MPS, surrounded by the left chain modes and the right chain modes.

This Hamiltonain is unitarily equivalent (before the truncation to `N` sites) to the spin-boson Hamiltonian defined by

``
H =  \\frac{ω_0}{2}σ_z + Δσ_x + σ_x\\int_0^∞ dω\\sqrt{\\frac{J(ω)}{π}}(b_ω^\\dagger+b_ω) + \\int_0^∞ dω ωb_ω^\\dagger b_ωi + σ_x\\int_0^∞ dω\\sqrt{\\frac{J^l(ω)}{π}}(d_ω^\\dagger+d_ω) + \\int_0^∞ dω ωd_ω^\\dagger d_ω
``.

The chain parameters, supplied by `chainparams`=``[[ϵ_0,ϵ_1,...],[t_0,t_1,...],c_0]``, can be chosen to represent any arbitrary spectral density ``J(ω)`` at any temperature. The two chains can have a different spectral density.

"""
function twobathspinmpo(ω0, Δ, Nl, Nr, dl, dr, chainparamsl=[fill(1.0,N),fill(1.0,N-1), 1.0], chainparamsr=chainparamsl; tree=false)
    u = unitmat(2)

    cl = only(chainparamsl[3])
    cr = only(chainparamsr[3])

    Hs = (ω0/2)*sz + Δ*sx

    M=zeros(3,3,2,2)
    M[1,:,:,:] = up(Hs, cr*sx, u)
    M[:,1,:,:] = up(Hs, cl*sx, u)

    chain1 = hbathchain(Nl, dl, chainparamsl; coupletox=true, reverse=true)
    chain2 = hbathchain(Nr, dr, chainparamsr; coupletox=true)
    return Any[chain1..., M, chain2...]
end

"""
    chaincoeffs_ohmic(N, α, s; ωc=1, soft=false)

Generate chain coefficients ``[[ϵ_0,ϵ_1,...],[t_0,t_1,...],c_0]`` for an Harmonic bath at zero temperature with a power
law spectral density given by:

soft cutoff: ``J(ω) = 2αω_c (\\frac{ω}{ω_c})^s \\exp(-ω/ω_c)`` \n
hard cutoff: ``J(ω) = 2αω_c (\\frac{ω}{ω_c})^s θ(ω-ω_c)``

The coefficients parameterise the chain Hamiltonian

``
H = H_S + c_0 A_S⊗B_0+\\sum_{i=0}^{N-1}t_i (b_{i+1}^\\dagger b_i +h.c.) + \\sum_{i=0}^{N} ϵ_ib_i^\\dagger b_i
``

which is unitarily equivalent (before the truncation to `N` sites) to

``
H = H_S + A_S⊗\\int_0^∞dω\\sqrt{J(ω)}B_ω + \\int_0^∞dωωb_ω^\\dagger b_ω 
``.

"""
function chaincoeffs_ohmic(nummodes, α, s; ωc=1, soft=false)
    if soft
        c0 = ωc*sqrt(2*α*gamma(s+1))
        e = [ωc*(2n + 1 + s) for n in 0:(nummodes-1)]
        t = [ωc*sqrt((n + 1)*(n + s + 1)) for n in 0:(nummodes-2)]
        return [e, t, c0]
    else
        if s==0
            c0 = sqrt(2α)*ωc
            e = fill(0,nummodes)
            t = [ωc*(n+1)/(2n+1) for n in 0:(nummodes-2)]
        else
            c0 = sqrt(2α/(s+1))*ωc
            e = [(ωc/2)*(1 + (s^2)/((s+2n)*(2+s+2n))) for n in 0:(nummodes-1)]
            t = [ωc*(1+n)*(1+s+n)/((s+2+2n)*(s+3+2n))*sqrt((3+s+2n)/(1+s+2n)) for n in 0:(nummodes-2)]
        end
        return [e, t, c0]
    end
end

#Deprecated#
function getchaincoeffs(nummodes, α, s, beta, ωc=1)
    matlabdir = ENV["MATDIR"]
    astr = paramstring(α, 2)
    bstr = paramstring(beta, 3)
    datfname = string("jacerg_","a",astr,"s$s","beta",bstr,".csv")
    chaincoeffs = readdlm(string(matlabdir,datfname),',',Float64,'\n')
    es = ωc .* chaincoeffs[:,1]
    ts = ωc .* chaincoeffs[1:end-1,2]
    c0 = ωc * sqrt(chaincoeffs[end,2]/pi)
    Nmax = length(es)
    if Nmax < nummodes
        throw(ErrorException("no data for nummodes > $Nmax"))
    end
    return [es[1:nummodes], ts[1:nummodes-1], c0]
end
##

"""
    readchaincoeffs(fdir, params...)




"""
function readchaincoeffs(fdir, params...)
    n = length(params)
    dat = h5open(fdir, "r") do fid
        g = fid
        for i=1:n
            vars = keys(g)
            par = params[i]
            if typeof(par) <: Number
                ind = only(findall(x->x==par, parse.(Float64, vars)))
                g = g[vars[ind]]
            elseif typeof(par) <: String
                g = g[par]
            else
                throw(ArgumentError("parameter in position $i not valid"))
            end
        end
        return [read(g["e"]), read(g["t"]), read(g["c"])]
    end
    return dat
end

"""
    ibmmpo(ω0, d, N, chainparams; tree=false)

Generate MPO for a spin-1/2 coupled to a chain of harmonic oscillators with the interacting boson model (IBM), defined by the Hamiltonian

``
H = \\frac{ω_0}{2}σ_z +  c_0σ_z(b_0^\\dagger+b_0) + \\sum_{i=0}^{N-1} t_i (b_{i+1}^\\dagger b_i +h.c.) + \\sum_{i=0}^{N} ϵ_ib_i^\\dagger b_i
``.

The spin is on site 1 of the MPS and the bath modes are to the right.

This Hamiltonain is unitarily equivalent (before the truncation to `N` sites) to the spin-boson Hamiltonian defined by

``
H =  \\frac{ω_0}{2}σ_z + σ_z\\int_0^∞ dω\\sqrt{\\frac{J(ω)}{π}}(b_ω^\\dagger+b_ω) + \\int_0^∞ dω ωb_ω^\\dagger b_ω
``.

The chain parameters, supplied by `chainparams`=``[[ϵ_0,ϵ_1,...],[t_0,t_1,...],c_0]``, can be chosen to represent any arbitrary spectral density ``J(ω)`` at any temperature.

"""
function ibmmpo(ω0, d, N, chainparams; tree=false)
    u = unitmat(2)
    
    c0 = only(chainparams[3])

    Hs = (ω0/2)*sz
#    Hs = (ω0/2)*(sz+u)

    M=zeros(1,3,2,2)
    M[1, :, :, :] = up(Hs, c0*sz, u)
#    M[1, :, :, :] = up(Hs, c0*(sz+u), c0*(sz+u), u)

    chain = hbathchain(N, d, chainparams; tree=tree, coupletox=true)
    if tree
        H = TreeNetwork(Vector{AbstractArray}([M]))
        addtree!(H, 1, chain)
        return H
    else
        return Any[M, chain...]
    end
end

"""
    tunnelingmpo(ϵ, delta, α, s, β, d::Int, nummodes::Int; tree=false, ωc=1)





"""
function tunnelingmpo(ϵ, delta, α, s, β, d::Int, nummodes::Int; tree=false, ωc=1)
    cps = chaincoeffs_ohmic(nummodes, α, s, β; ωc=ωc)
    λ = 2*α*ωc/s + delta
    
    u = unitmat(2)
    
    c0 = only(cps[3])

    Hs = (ϵ/2)*sz + λ*(u + sx)/2

    M=zeros(1,4,2,2)
    M[1, :, :, :] = up(Hs, c0*(u + sx)/2, c0*(u + sx)/2, u)

    if tree
        chain = hbathchain(nummodes, d, cps; tree=true)
        H = TreeNetwork(Vector{AbstractArray}([M]))
        addtree!(H, 1, chain)
        return H
    else
        chain = hbathchain(nummodes, d, cps; tree=false)
        return Any[M, chain...]
    end
end

"""
    nearestneighbourmpo(N::Int, h0, A, Ad = A')





"""
function nearestneighbourmpo(N::Int, h0, A, Ad = A')
    size(h0) == size(A) || error("physical dimensions don't match")
    size(h0) == size(Ad) || error("physical dimensions don't match")
    d = size(h0)[1]

    D = A == Ad ? 3 : 4

    u=unitmat(d)

    M=zeros(D, D, d, d)
    M[D, :, :, :] = A == Ad ? up(h0, A, u) : up(h0, A, Ad, u)
    M[:, 1, :, :] = A == Ad ? dn(h0, A, u) : dn(h0, A, Ad, u)

    return Any[M[D:D,:,:,:], fill(M, N-2)..., M[:,1:1,:,:]]
end

"""
    nearestneighbourmpo(tree_::Tree, h0, A, Ad = A')





"""
function nearestneighbourmpo(tree_::Tree, h0, A, Ad = A')
    size(h0) == size(A) || error("physical dimensions don't match")
    size(h0) == size(Ad) || error("physical dimensions don't match")
    d = size(h0)[1]

    tree = deepcopy(tree_)

    D = A == Ad ? 3 : 4

    u=unitmat(d)

    N = length(tree)
    hn = findheadnode(tree)

    Ms = Vector{Any}(undef, N)

    for (id, nd) in enumerate(tree)
        nc = length(nd.children)
        dims = [fill(D, nc+1)..., d, d]
        M = zeros(dims...)
        M[:, fill(1, nc)..., :, :] = A == Ad ? dn(h0, A, u) : dn(h0, A, Ad, u)
        for i in 1:nc
            M[D, fill(1, i-1)..., :, fill(1, nc-i)..., :, :] = A == Ad ? up(h0, A, u) : up(h0, A, Ad, u)
        end
        Ms[id] = M
    end
    nc = length(tree[hn].children)
    Ms[hn] = Ms[hn][D:D, fill(:,nc+2)...]
    return TreeNetwork(tree, Ms)
end

"""
    puredephasingmpo(ΔE, dchain, Nchain, chainparams; tree=false)

    Generate MPO for a pure dephasing model, defined by the Hamiltonian
    ``H = \\frac{ΔE}{2} σ_z +  \\frac{σ_z}{2} c_0 (b_0^\\dagger + b_0) + \\sum_{i=0}^{N-1} t_i (b_{i+1}^\\dagger b_i +h.c.) + \\sum_{i=0}^{N-1} ϵ_i b_i^\\dagger b_i  ``

    The spin is on site 1 of the MPS and the bath modes are to the right.

    ### Arguments
    * `ΔE::Real`: energy splitting of the spin
    * `dchain::Int`: physical dimension of the chain sites truncated Hilbert spaces
    * `Nchain::Int`: number of sites in the chain
    * `chainparams::Array{Real,1}`: chain parameters for the bath chain. The chain parameters are given in the standard form: `chainparams` ``=[[ϵ_0,ϵ_1,...],[t_0,t_1,...],c_0]``.
    * `tree::Bool`: if true, return a `TreeNetwork` object, otherwise return a vector of MPO tensors
"""
<<<<<<< HEAD

=======
>>>>>>> 31a4040b
function puredephasingmpo(ΔE, dchain, Nchain, chainparams; tree=false)
    u = unitmat(2)

    cparams = only(chainparams[3])

    Hs = (ΔE/2)*sz

    M=zeros(1,3,2,2)
    M[1, :, :, :] = up(Hs, (cparams/2)*sz, u)

    chain = hbathchain(Nchain, dchain, chainparams; tree=false, reverse=false, coupletox=true)
    return Any[M, chain...]
end

"""
    tightbinding_mpo(N, ϵd, chainparams1, chainparams2)

    Generate MPO for a tight-binding chain of N fermionic sites with a single impurity site (fermionic as well) 
    of energy ϵd at the center. The impurity is coupled to two leads, each described by a set of chain parameters.
    The interactions are nearest-neighbour, with the first N/2-1 sites corresponding to the first lead,
    the Nth site corresponding to the impurity, and the rest of the sites corresponding to the second
    lead.

    * `N::Int`: number of sites in the chain
    * `ϵd::Real`: energy of the impurity site at the center, as Ed - μ, where μ is the chemical potential
    * `chainparams1::Array{Real,1}`: chain parameters for the first lead
    * `chainparams2::Array{Real,1}`: chain parameters for the second lead

    The chain parameters are given in the standard form: `chainparams` ``=[[ϵ_0,ϵ_1,...],[t_0,t_1,...],c_0]``.
"""

function tightbinding_mpo(N, ϵd, chainparams1, chainparams2)

    e1 = chainparams1[1]
    t1 = chainparams1[2]
    c1 = chainparams1[3]

    e2 = chainparams2[1]
    t2 = chainparams2[2]
    c2 = chainparams2[3]

    d = 2 # physical dimension for fermionic Hilbert space
    D = 4 # bond dimensions of the MPO
    u = unitmat(d)
    n = numb(d)
    b = anih(d)
    bd = crea(d)

    W = Any[]

    # SECOND CHAIN: filled modes

    # the initial matrix for the first filled site:
    Min = zeros(ComplexF64, 1, D, d, d)
    Min[1,1,:,:] = u
    Min[1,D,:,:] = e2[N]*n
    Min[1,2,:,:] = t2[N-1]*bd
    Min[1,3,:,:] = t2[N-1]*b
    push!(W, Min)

    if N!=1

        M2 = zeros(ComplexF64, D, D, d, d)
        for i in 1:(N-2)
            M2[1,1,:,:] = u
            M2[D,D,:,:] = u
            M2[1,D,:,:] = e2[N-i]*n
            M2[1,2,:,:] = t2[N-i-1]*bd
            M2[3,D,:,:] = bd
            M2[1,3,:,:] = t2[N-i-1]*b
            M2[2,D,:,:] = b
            push!(W, M2)
        end
    end

    # MPO for the filled site of the second chain coupled to the system:
    Mcoup2 = zeros(ComplexF64, D, D, d, d)
    Mcoup2[1,1,:,:] = u
    Mcoup2[D,D,:,:] = u
    Mcoup2[1,D,:,:] = e2[1]*n
    Mcoup2[1,2,:,:] = c2*bd
    Mcoup2[3,D,:,:] = bd
    Mcoup2[1,3,:,:] = c2*b
    Mcoup2[2,D,:,:] = b
    push!(W, Mcoup2)


    #system MPO
    Md = zeros(ComplexF64, D, D, d, d)
    Md[1,1,:,:] = u
    Md[D,D,:,:] = u
    Md[1,D,:,:] = ϵd*n
    Md[1,2,:,:] = bd
    Md[3,D,:,:] = bd
    Md[1,3,:,:] = b
    Md[2,D,:,:] = b
    push!(W, Md)

    # FIRST CHAIN: empty modes

    # MPO for the empty site of the first chain coupled to the system:
    Mcoup1 = zeros(ComplexF64, D, D, d, d)
    Mcoup1[1,1,:,:] = u
    Mcoup1[D,D,:,:] = u
    Mcoup1[1,D,:,:] = e1[1]*n
    Mcoup1[1,2,:,:] = bd
    Mcoup1[3,D,:,:] = c1*bd
    Mcoup1[1,3,:,:] = b
    Mcoup1[2,D,:,:] = c1*b
    push!(W, Mcoup1)


    if N!=1
        M1 = zeros(ComplexF64, D, D, d, d)
        for i in 2:(N-1)
            M1[1,1,:,:] = u
            M1[D,D,:,:] = u
            M1[1,D,:,:] = e1[i]*n
            M1[1,2,:,:] = bd
            M1[3,D,:,:] = t1[i-1]*bd
            M1[1,3,:,:] = b
            M1[2,D,:,:] = t1[i-1]*b
            push!(W, M1)
        end
    end
    # the final matrix for the last empty site:
    Mfin = zeros(ComplexF64, D, 1, d, d)
    Mfin[1,1,:,:] = e1[N]*n
    Mfin[D,1,:,:] = u
    Mfin[3,1,:,:] = t1[N-1]*bd
    Mfin[2,1,:,:] = t1[N-1]*b
    push!(W, Mfin)
    return W
end

"""
    interleaved_tightbinding_mpo(N, ϵd, chainparams1, chainparams2)

    Generate MPO for a tight-binding chain of N fermionic sites with a single impurity site (fermionic as well)
    of energy ϵd. The impurity is coupled to two leads, each described by a set of chain parameters. 
    The interactions are next-nearest-neighbour, with the first site corresponding to the impurity, and the
    two chains organised in an interleaved fashion.

    # Arguments

    * `N::Int`: number of sites in the chain
    * `ϵd::Real`: energy of the impurity site at the first site, as Ed - μ, where μ is the chemical potential
    * chainparams1::Array{Real,1}: chain parameters for the first lead
    * chainparams2::Array{Real,1}: chain parameters for the second lead

    The chain parameters are given in the standard form: `chainparams` ``=[[ϵ_0,ϵ_1,...],[t_0,t_1,...],c_0]``.
"""

function interleaved_tightbinding_mpo(N, ϵd, chainparams1, chainparams2)

    e1 = chainparams1[1]
    t1 = chainparams1[2]
    c1 = chainparams1[3]
#    c1 = 0.

    e2 = chainparams2[1]
    t2 = chainparams2[2]
    c2 = chainparams2[3]
#    c2 = 0.

    d = 2 # physical dimension for fermionic Hilbert space
    D = 6 # bond dimensions of the MPO
    u = unitmat(d)
    n = numb(d)
    b = anih(d)
    bd = crea(d)
    F = u .- 2.0.*n

    W = Any[]


    # the initial matrix for the system:
    Min = zeros(ComplexF64, 1, D, d, d)
    Min[1,1,:,:] = u
    Min[1,D,:,:] = ϵd*n
    Min[1,2,:,:] = b
    Min[1,3,:,:] = bd

    push!(W, Min)

    if N!=1
        # SECOND CHAIN: filled modes
        M2in = zeros(ComplexF64, D, D, d, d)
        # FIRST CHAIN: empty modes
        M1in = zeros(ComplexF64, D, D, d, d)
        # first site, COUPLED TO THE SYSTEM
        M2in[1,1,:,:] = u
        M2in[1,2,:,:] = b
        M2in[1,3,:,:] = bd
        M2in[1,D,:,:] = e2[1]*n
        M2in[2,4,:,:] = F
        M2in[3,5,:,:] = F
        M2in[2,D,:,:] = c2*bd
        M2in[3,D,:,:] = c2*b
        M2in[D,D,:,:] = u
        push!(W, M2in)

        M1in[1,1,:,:] = u
        M1in[1,2,:,:] = b
        M1in[1,3,:,:] = bd
        M1in[1,D,:,:] = e1[1]*n
        M1in[2,4,:,:] = F
        M1in[3,5,:,:] = F
        M1in[4,D,:,:] = c1*bd
        M1in[5,D,:,:] = c1*b
        M1in[D,D,:,:] = u
        push!(W, M1in)

        for i in 2:(N-1)
            # SECOND CHAIN: filled modes
            M2 = zeros(ComplexF64, D, D, d, d)
            # FIRST CHAIN: empty modes
            M1 = zeros(ComplexF64, D, D, d, d)

            M2[1,1,:,:] = u
            M2[1,2,:,:] = b
            M2[1,3,:,:] = bd
            M2[1,D,:,:] = e2[i]*n
            M2[2,4,:,:] = F
            M2[3,5,:,:] = F
            M2[4,D,:,:] = t2[i-1]*bd
            M2[5,D,:,:] = t2[i-1]*b
            M2[D,D,:,:] = u
            push!(W, M2)

            M1[1,1,:,:] = u
            M1[1,2,:,:] = b
            M1[1,3,:,:] = bd
            M1[1,D,:,:] = e1[i]*n
            M1[2,4,:,:] = F
            M1[3,5,:,:] = F
            M1[4,D,:,:] = t1[i-1]*bd
            M1[5,D,:,:] = t1[i-1]*b
            M1[D,D,:,:] = u
            push!(W, M1)

        end
    end
    # The final matrix for the SECOND chain:
    M2fin = zeros(ComplexF64, D, D, d, d)
    M2fin[1,1,:,:] = u
    M2fin[1,2,:,:] = b
    M2fin[1,3,:,:] = bd
    M2fin[1,D,:,:] = e2[N]*n
    M2fin[2,4,:,:] = F
    M2fin[3,5,:,:] = F
    M2fin[4,D,:,:] = t2[N-1]*bd
    M2fin[5,D,:,:] = t2[N-1]*b
    M2fin[D,D,:,:] = u
    push!(W, M2fin)

    # The final matrix for the FIRST chain:
    M1fin = zeros(ComplexF64, D, 1, d, d)
    M1fin[1,1,:,:] = e1[N]*n
    M1fin[4,1,:,:] = t1[N-1]*bd
    M1fin[5,1,:,:] = t1[N-1]*b
    M1fin[D,1,:,:] = u
    push!(W, M1fin)
    return W
end

"""
    correlatedenvironmentmpo(R::Vector, Nm::Int, d::Int; chainparams, fnamecc::String, s=1, α=1, ωc=1, c_phonon=1, β="inf", issoft=false)

Generate a MPO for a one-dimensional bosonic bath spatially correlated to a multi-component system 

``
H_B + H_int = \\int_{-∞}^{+∞} dk ω_k b_k^\\dagger b_k + ∑_j \\int_{-∞}^{+∞}dk \\sqrt{J(k)}(A_j b_k e^{i k R_j} + h.c.)
``.

The interactions between the system and the chain-mapped bath are long range, i.e. each site interacts with all the chain modes. The spectral density is assumed to be Ohmic ``J(ω) = 2αωc(ω/ωc)^s``.

# Arguments

* `R`: List of system's components positions
* `Nm`: Number of chain modes. The actual number of mode will be doubled to account for the left and right moving excitations.
* `d`: Local Hilbert space dimension of the bath modes
* `chainparams`: chain parameters, of the form `chainparams`=``[[ϵ_0,ϵ_1,...],[t_0,t_1,...],c_0]``, can be chosen to represent any arbitrary spectral density ``J(ω)`` at any temperature.
* `fnamecc`: Path to a file containing pre-computed long-range coupling coefficient. If not provided, the coupling coefficients will be computed and stored.
* `s`: Ohmicity
* `α`: Kondo parameter
* `ωc`: Bath cut-off frequency
* `c_phonon`: Speed of sound in the bath
* `β`: Inverse temperature 
* `issoft`: Is the cut-off of the Ohmic SD soft or hard?
"""
function correlatedenvironmentmpo(R::Vector, Nm::Int, d::Int; chainparams, fnamecc::String, s=1, α=1, ωc=1, c_phonon=1, β="inf", issoft=false)

    function polybeta(t::Float64, n::Int, a::Array, b::Array, temp::Array)
    """
        polybeta recursively constructs the polynomials used to compute the coupling coefficients given the coefficients a and b
        This function is useful when working at finite temperature (β != inf)
    """
        if n==-1
            return 0
        elseif n==0
            if length(temp)>=2
                temp[2] = 1
            else
                push!(temp,1)
            end

            return 1
        elseif n==1
            pn = (t - a[n])
            if length(temp) == 2
                push!(temp,pn)
            elseif length(temp) == 1
                push!(temp, 1)
                push!(temp,pn)
            end

            return pn
        else
            if length(temp)<n+1 && temp[1] == t
                pn = (t - a[n])*polybeta(t,n-1,a,b,temp) - b[n-1]*polybeta(t,n-2,a,b,temp) #P_{n}(t) = (t-a_{n-1})P_{n-1} - b_{n-1}P_{n-2}
                push!(temp, pn)

                return pn
            elseif length(temp)<n+1 && temp[1] != t
                temp = [t]
                pn = (t - a[n])*polybeta(t,n-1,a,b,temp) - b[n-1]*polybeta(t,n-2,a,b,temp) #P_{n}(t) = (t-a_{n-1})P_{n-1} - b_{n-1}P_{n-2}
                push!(temp, pn)

                return pn
            elseif length(temp) == n+1 && temp[1] == t
                pn = (t - a[n])*temp[n+1] - b[n-1]*temp[n]
                push!(temp,pn)

                return pn
            elseif length(temp) == n+1 && temp[1] != t
                temp = [t]
                pn = (t - a[n])*polybeta(t,n-1,a,b,temp) - b[n-1]*polybeta(t,n-2,a,b,temp) #P_{n}(t) = (t-a_{n-1})P_{n-1} - b_{n-1}P_{n-2}
                push!(temp, pn)

                return pn
            elseif length(temp) > n+1 && temp[1] == t
                pn = temp[n+2]

                return pn
            else
                temp = [t]
                pn = (t - a[n])*polybeta(t,n-1,a,b,temp) - b[n-1]*polybeta(t,n-2,a,b,temp) #P_{n}(t) = (t-a_{n-1})P_{n-1} - b_{n-1}P_{n-2}
                push!(temp, pn)

                return pn
            end
        end
    end
    
    function SDOhmic(t)
    """
        Bath Ohmic Spectral Density for zero temperature chain mapping of the bath
    """
        if t==0
            return 0
        elseif t>-1 && t<1
            return 2*α*abs(t)*ωc
        elseif abs(t)==1
            return 2*α*ωc
        else
            return 0
        end
    end
    
        
    function SDTOhmic(t)
    """
        Bath Ohmic Spectral Density after the finite temperature chain mapping of the bath
    """
        if t==0
            return 2*α/β
        elseif t>-1 && t<1
            return α*t*ωc*(1+coth(β*t*ωc*0.5))
        elseif abs(t)==1
            return α*t*ωc*(1+coth(β*t*ωc*0.5))
        else
            return 0
        end
    end

    a_chain = chainparams[1]
    b_chain = chainparams[2].^2

    Norm = zeros(Nm)

    function γ(x::Int, n::Int, issoft::Bool; β="inf", temp=[1.])
    """
        Definition of the coupling coefficient between the site x and the mode n for a Ohmic spectral density with a hard cut-off (Jacobi Polynomials) or a soft cut-off Laguerre Polynomials
    """
        if β=="inf"
            if issoft==true
                polynomial0(t) = sf_laguerre_n(n,s,t)*exp(-im*t*R[x]*ωc/c_phonon)*t^s*exp(-s)
                return sqrt(2*α*gamma(n+s + 1)/gamma(n+1))*ωc*quadgk(polynomial0, 0, 1)[1]
            else
                polynomial(t) = jacobi(2*t-1,n-1, 0, s)*exp(-im*t*R[x]*ωc/c_phonon)*t^s
		        return sqrt(2*α*(2*(n-1) + s + 1))*ωc*quadgk(polynomial, 0, 1)[1]
            end
        elseif β!="inf"
           polynomial1(t) = polybeta(t,n-1,a_chain,b_chain,[t])
           integrand(t) = polynomial1(t)*exp(im*t*R[x]*ωc/c_phonon)*SDTOhmic(t)
           N2(t) = polynomial1(t)^2*SDTOhmic(t)
           if Norm[n]==0
               Norm[n] = sqrt(quadgk(N2,-1,1)[1])
           end
           return (ωc/Norm[n])*quadgk(integrand, -1, 1)[1]

        end
    end

    # Construction of the MPO
    W = Any[] # list of the MPO's tensors

    ### Construction of the bosonic bath MPO ###
    e = chainparams[1] # list of the energy of each modes
    t = chainparams[2] # list of the hopping energy between modes
    u = unitmat(d)
    # modes creation, anihilation and number operators
    bd = crea(d)
    b = anih(d)
    n = numb(d)

    N = length(R) # Number of system's sites

    coupling_stored = zeros(ComplexF64,N,Nm) # just need NxNm because the two chains have the same coupling coeff up to complex conjugation
    arestored = 1 # are the coupling coefficient stored
    Nstored, Nmstored = N, Nm # number of stored coeff.
    couplinglist = []
    try
        couplinglist = readdlm(fnamecc,',',ComplexF64,'\n')
    catch stored_error
        if isa(stored_error, ArgumentError)
            print("Coupling coefficient not found. They will be computed and stored.\n")
            arestored = 0
        end
    end
    if couplinglist != []
        Nstored, Nmstored = size(couplinglist)
        if Nmstored>=Nm && Nstored>=N
            coupling_stored = couplinglist[1:N,1:Nm]
        else
            coupling_stored[1:min(N,Nstored),1:min(Nm,Nmstored)] = couplinglist[1:min(N,Nstored),1:min(Nm,Nmstored)]
            print("Less coupling coefficient stored than needed. Available ones will be used and missing one will be computed and stored.\n")
        end
    end

    ## First chain MPO
    D = 2*(N + 2) #Bond dimension
    M = zeros(ComplexF64,D-2, D, d, d)
    M[1,1,:,:] = M[D-2,D,:,:] = u
    M[1,D,:,:] = e[1]*n
    i = 2
    M[1,i,:,:] = t[1]*bd
    M[1,i+1,:,:] = t[1]*b

    a = 0 #site counter
    while i<D-2
        a+=1
        if arestored==1
            couplingcoeff = coupling_stored[a,1]
        else
            couplingcoeff = γ(a,1,issoft, β=β)
            coupling_stored[a,1] = couplingcoeff
        end
        couplingcoeff = couplingcoeff
        M[i,D,:,:] = couplingcoeff*b
        M[i,i+2,:,:] = u
        i+=1
        M[i,D,:,:] = conj(couplingcoeff)*bd
        M[i,i+2,:,:] = u
        i+=1
    end
    M = reshape(M,D-2,D,d,d)
    push!(W, M)

    for m = 2:Nm-1
        D = 2*(N + 2)
        M = zeros(ComplexF64,D, D, d, d)
        M[1,1,:,:] = M[D,D,:,:] = u
        M[1,D,:,:] = e[m]*n
        i = 2
        M[1,i,:,:] = t[m]*bd
        M[1,i+1,:,:] = t[m]*b
        M[i,D,:,:] = b
        M[i+1,D,:,:] = bd
        i += 2

        a = 0 #site counter
        while i<D
            a+=1
            if arestored==1 && m<=Nmstored && a<=Nstored
                couplingcoeff = coupling_stored[a,m]
            else
                couplingcoeff = γ(a, m, issoft,β=β)
                coupling_stored[a,m] = couplingcoeff
            end
            M[i,D,:,:] = couplingcoeff*b
            if i<D-1
                M[i,i,:,:] = u
            end
            i+=1
            M[i,D,:,:] = conj(couplingcoeff)*bd
            if i<D
                M[i,i,:,:] = u
            end
            i+=1
        end

        M = reshape(M,D,D,d,d)
        push!(W, M)
    end

    # Last Mode of the First Chain
    D = 2*(N + 2)
    M = zeros(ComplexF64,D, D, d, d)
    M[1,1,:,:] = M[D,D,:,:] = u
    M[1,D,:,:] = e[Nm]*n
    i = 2
    M[i,D,:,:] = b
    M[i+1,D,:,:] = bd
    i += 2

    a = 0 #site counter
    while i<D
        a+=1
        if arestored==1 && Nm<=Nmstored && a<=Nstored
            couplingcoeff = coupling_stored[a,Nm]
        else
            couplingcoeff = γ(a, Nm, issoft,β=β)
            coupling_stored[a,Nm] = couplingcoeff
        end
        M[i,D,:,:] = couplingcoeff*b
        if i<D-1
            M[i,i,:,:] = u
        end
        i+=1
        M[i,D,:,:] = conj(couplingcoeff)*bd
        if i<D
            M[i,i,:,:] = u
        end
        i+=1
    end

    M = reshape(M,D,D,d,d)
    push!(W, M)

    # Second chain
    for m = 1:Nm-1
        D = 2*(N + 2)
        M = zeros(ComplexF64,D, D, d, d)
        M[1,1,:,:] = M[D,D,:,:] = u
        M[1,D,:,:] = e[m]*n
        i = 2
        M[1,i,:,:] = t[m]*bd
        M[1,i+1,:,:] = t[m]*b
        M[i,D,:,:] = b
        M[i+1,D,:,:] = bd
        i += 2

        a = 0 #site counter
        while i<D
            a+=1
            couplingcoeff = coupling_stored[a,m]
            M[i,D,:,:] = couplingcoeff*bd
            if i<D-1
                M[i,i,:,:] = u
            end
            i+=1
            M[i,D,:,:] = conj(couplingcoeff)*b
            if i<D
                M[i,i,:,:] = u
            end
            i+=1
        end

        M = reshape(M,D,D,d,d)
        push!(W, M)
    end

    # Last mode
    WNm = zeros(ComplexF64,D, 1, d, d)
    WNm[1,1,:,:] = e[Nm]*n
    WNm[2,1,:,:] = b
    WNm[3,1,:,:] = bd
    a = 0 #site counter
    i = 4 #row index
    while i<D
        a+=1
        couplingcoeff = coupling_stored[a, Nm]
        WNm[i,1,:,:] = couplingcoeff*bd
        i+=1
        WNm[i,1,:,:] = conj(couplingcoeff)*b
        i+=1
    end
    WNm[D,1,:,:] = u
    WNm = reshape(WNm,D,1,d,d)

    push!(W, WNm)

    if arestored==0 || Nmstored<Nm || Nstored<N
        writedlm(fnamecc, coupling_stored, ',')
    end

    return W
end

"""
    protontransfermpo(ω0e,ω0k,x0e,x0k, Δ, dRC, d, N, chainparams, RCparams, λreorg)

Generate a MPO for a system described in space with a reaction coordinate (RC) tensor. The RC tensor is coupled to a bosonic bath, taking into account the induced reorganization energy. 

``
H_S + H_RC + H_int^{S-RC} = \\omega^0_{e} |e\\rangle \\langle e| + \\omega^0_{k} |k\\rangle \\langle k| + \\Delta (|e\\rangle \\langle k| + |k\\rangle \\langle e|) + \\omega_{RC} (d^{\\dagger}d + \\frac{1}{2}) + g_{e} |e\\rangle \\langle e|( d + d^{\\dagger})+ g_{k} |k \\rangle \\langle k|( d + d^{\\dagger})
``
``
H_B + H_int^{RC-B} = \\int_{-∞}^{+∞} dk ω_k b_k^\\dagger b_k - (d + d^{\\dagger})\\int_0^∞ dω\\sqrt{J(ω)}(b_ω^\\dagger+b_ω) + \\lambda_{reorg}(d + d^{\\dagger})^2
``.
``
\\lambda_{reorg} = \\int \\frac{J(\\omega)}{\\omega}d\\omega
``.


# Arguments

* `ω0e`: enol energy at x=0 
* `ω0k`: keto energy at x=0
* `x0e`: enol equilibrium displacement
* `x0k`: keto equilibrium displacement 
* `Δ`: direct coupling between enol and keto
* `dRC`: fock space of the RC tensor 
* `d`: number of Fock states of the chain modes
* `N`: length of the chain
* `chainparams`: chain parameters, of the form `chainparams`=``[[ϵ_0,ϵ_1,...],[t_0,t_1,...],c_0]``, can be chosen to represent any arbitrary spectral density ``J(ω)`` at any temperature. 
* `RCparams`: RC tensor parameter, of the form `RCparams`=``[ωRC,-g/x]`` 
* `λreorg`: reorganization energy
"""
function protontransfermpo(ω0e,ω0k,x0e,x0k, Δ, dRC, d, N, chainparams, RCparams, λreorg)
    u = unitmat(2)

    b = anih(dRC)
    bd = crea(dRC)
    n = numb(dRC)
    e = RCparams[1]
    uRC = unitmat(dRC)

    spos = [-x0e 0.; 0. -x0k]

    c0 = only(chainparams[3])
    cRC = only(RCparams[2])

    Hs = (ω0e)*[1. 0.; 0. 0.] + (ω0k)*[0. 0.; 0. 1.] + Δ*sx

    M=zeros(1,3,2,2)
    M[1,:,:,:] = up(Hs, cRC*spos, u)

    MRC = zeros(3,3,dRC,dRC)

    MRC[:, 1, :, :] = dn(e[1]*(n.+diagm([1/2 for i=1:dRC]))+(λreorg)*(b+bd)^2,(b+bd), uRC)
    MRC[3, :, :, :] = up(e[1]*(n.+diagm([1/2 for i=1:dRC]))+(λreorg)*(b+bd)^2, -c0*(b+bd), uRC)

    chain = hbathchain(N, d, chainparams; coupletox=true)

    return Any[M,MRC,chain...]
end
<|MERGE_RESOLUTION|>--- conflicted
+++ resolved
@@ -720,10 +720,6 @@
     * `chainparams::Array{Real,1}`: chain parameters for the bath chain. The chain parameters are given in the standard form: `chainparams` ``=[[ϵ_0,ϵ_1,...],[t_0,t_1,...],c_0]``.
     * `tree::Bool`: if true, return a `TreeNetwork` object, otherwise return a vector of MPO tensors
 """
-<<<<<<< HEAD
-
-=======
->>>>>>> 31a4040b
 function puredephasingmpo(ΔE, dchain, Nchain, chainparams; tree=false)
     u = unitmat(2)
 
