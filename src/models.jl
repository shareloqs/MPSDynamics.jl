up(ops...) = permutedims(cat(ops...; dims=3), [3,1,2])
dn(ops...) = permutedims(cat(reverse(ops)...; dims=3), [3,1,2])

function xyzmpo(N::Int; Jx=1.0, Jy=Jx, Jz=Jx, hx=0., hz=0.)
    u = unitmat(2)

    D = 5 - iszero(Jx) - iszero(Jy) - iszero(Jz)
    M = zeros(ComplexF64, D, D, 2, 2)
    M[1,1,:,:] = M[D,D,:,:] = u
    M[1,D,:,:] = -hx*sx + -hz*sz
    i = 2
    if !iszero(Jx)
        M[1,i,:,:] = -Jx*sx
        M[i,D,:,:] = sx
        i += 1
    end
    if !iszero(Jy)
        M[1,i,:,:] = -Jy*sy
        M[i,D,:,:] = sy
        i += 1
    end
    if !iszero(Jz)
        M[1,i,:,:] = -Jz*sz
        M[i,D,:,:] = sz
        i += 1
    end
    return Any[M[1:1,:,:,:], fill(M, N-2)..., M[:,D:D,:,:]]
end

isingmpo(N::Int; J=1.0, h=1.0) = xyzmpo(N; Jx=J, Jy=0., Jz=0., hz=h, hx=0.)
heisenbergmpo(N::Int, J=1.0) = xyzmpo(N; Jx=J)
xxzmpo(N::Int, Δ = 1.0, J=1.0) = xyzmpo(N; Jx=J, Jy=J, Jz=J*Δ)

function longrange_xyzmpo(N::Int, α::Float64=0.; Jx=1.0, Jy=Jx, Jz=Jx, hx=0., hz=0.)
    u = unitmat(2)

    l = exp(-α)

    D = 5 - iszero(Jx) - iszero(Jy) - iszero(Jz)
    M = zeros(ComplexF64, D, D, 2, 2)
    M[1,1,:,:] = M[D,D,:,:] = u
    M[1,D,:,:] = -hx*sx + -hz*sz
    i = 2
    if !iszero(Jx)
        M[1,i,:,:] = -l*Jx*sx
        M[i,D,:,:] = sx
        M[i,i,:,:] = u*l
        i += 1
    end
    if !iszero(Jy)
        M[1,i,:,:] = -l*Jy*sy
        M[i,D,:,:] = sy
        M[i,i,:,:] = u*l
        i += 1
    end
    if !iszero(Jz)
        M[1,i,:,:] = -l*Jz*sz
        M[i,D,:,:] = sz
        M[i,i,:,:] = u*l
        i += 1
    end
    return Any[M[1:1,:,:,:], fill(M, N-2)..., M[:,D:D,:,:]]
end
longrange_isingmpo(N::Int, α::Float64=0.; J=1.0, h=1.0) = longrange_xyzmpo(N, α; Jx=J, Jy=0., Jz=0., hz=h, hx=0.)

function spinchainmpo(N::Int; J=1.0, hz=1.0, hx=0.0, i=div(N,2))
    u = unitmat(2)
        
    Mx = zeros(4,4,2,2)
    Mx[1,1,:,:] = u
    Mx[1,2,:,:] = J*sp
    Mx[1,3,:,:] = J*sm
    Mx[1,4,:,:] = hz*sz + hx*sx
    Mx[2,4,:,:] = sm
    Mx[3,4,:,:] = sp
    Mx[4,4,:,:] = u

    M0 = zeros(4,4,2,2)
    M0[1,1,:,:] = u
    M0[1,2,:,:] = J*sp
    M0[1,3,:,:] = J*sm
    M0[1,4,:,:] = hz*sz
    M0[2,4,:,:] = sm
    M0[3,4,:,:] = sp
    M0[4,4,:,:] = u

    return Any[M0[1:1,:,:,:], fill(M0, i-2)..., Mx, fill(M0, N-i-1)..., M0[:,4:4,:,:]]
end

function tightbindingmpo(N::Int, d::Int; J=1.0, e=1.0)
    b = anih(d)
    bd = crea(d)
    u = unitmat(d)    
    n = numb(d)

    M = zeros(4,4,d,d)
    M[1,1,:,:] = u
    M[1,2,:,:] = J*b
    M[1,3,:,:] = J*bd
    M[1,4,:,:] = e*n
    M[2,4,:,:] = bd
    M[3,4,:,:] = b
    M[4,4,:,:] = u

    return Any[M[1:1,:,:,:], fill(M, N-2)..., M[:,4:4,:,:]]
end

function hbathchain(N::Int, d::Int, chainparams, cc=nothing; tree=false, reverse=false, coupletox=false)
    b = anih(d)
    bd = crea(d)
    n = numb(d)
    u = unitmat(d)
    e = chainparams[1]
    t = chainparams[2]
    long = cc != nothing
    D = long ? 5 : 4

    H=Vector{Any}()

    if !coupletox
        M=zeros(D, D, d, d)
        M[D, :, :, :] = long ? up(e[1]*n, t[1]*b, t[1]*bd, u, u) : up(e[1]*n, t[1]*b, t[1]*bd, u)
        M[:, 1, :, :] = long ? dn(e[1]*n, cc[1]*(b+bd), b, bd, u) : dn(e[1]*n, b, bd, u)
        push!(H, M)
    else
        M=zeros(D-1, D, d, d)
        M[D-1, :, :, :] = long ? up(e[1]*n, t[1]*b, t[1]*bd, u, u) : up(e[1]*n, t[1]*b, t[1]*bd, u)
        M[:, 1, :, :] = long ? dn(e[1]*n, cc[1]*(b+bd), b+bd, u) : dn(e[1]*n, b+bd, u)
        push!(H, M)
    end    
    for i=2:N-1
        M=zeros(D, D, d, d)
        M[D, :, :, :] = long ? up(e[i]*n, t[i]*b, t[i]*bd, u, u) : up(e[i]*n, t[i]*b, t[i]*bd, u)
        M[:, 1, :, :] = long ? dn(e[i]*n, cc[i]*(b+bd), b, bd, u) : dn(e[i]*n, b, bd, u)
        push!(H, M)
    end
    M=zeros(D, d, d)
    M[:, :, :] = long ? dn(e[N]*n, cc[N]*(b+bd), b, bd, u) : dn(e[N]*n, b, bd, u)
    push!(H, M)
    if tree
        return TreeNetwork(H)
    else
        H[end] = reshape(H[end], D, 1, d, d)
        reverse && reversempo!(H)
        return H
    end
end
hbathchain(N::Int, d::Int, e::Int, t::Int; tree=false) = hbathchain(N, d, (fill(e, N), fill(t, N-1), nothing); tree=tree)

function methylbluempo(e1, e2, δ, N1, N2, N3, d1, d2, d3, cparS1, cparS2, cparS1S2)
    u = unitmat(3)
    
    c1 = only(cparS1[3])
    c2 = only(cparS2[3])
    c3 = only(cparS1S2[3])

    s2 = unitcol(1, 3)
    s1 = unitcol(2, 3)
       
    #Hs = e1*s1*s1' + e2*s2*s2' + δ*(s1*s2' + s2*s1')
    Hs = (e2-e1)*s2*s2' + δ*(s1*s2' + s2*s1') # e^(-is1*s1't)He^(is1*s1't)

    M=zeros(1,4,4,4,3,3)
    M[1, :, 1, 1, :, :] = up(Hs, c1*s1*s1', c1*s1*s1', u)
    M[1, 1, :, 1, :, :] = up(Hs, c2*s2*s2', c2*s2*s2', u)
    M[1, 1, 1, :, :, :] = up(Hs, c3*(s1*s2'+s2*s1'), c3*(s1*s2'+s2*s1'), u)

    H = TreeNetwork(Any[M])
    addtree!(H, 1, hbathchain(N1, d1, cparS1, tree=true))
    addtree!(H, 1, hbathchain(N2, d2, cparS2, tree=true))
    addtree!(H, 1, hbathchain(N3, d3, cparS1S2, tree=true))
    return H
end

function methylbluempo_correlated(e1, e2, δ, N1, N2, d1, d2, cparS1, ccS2, cparS1S2)
    u = unitmat(3)
    s2 = unitcol(1, 3)
    s1 = unitcol(2, 3)

    c1 = only(cparS1[3])
    c3 = only(cparS1S2[3])

    Hs = (e2-e1)*s2*s2' + δ*(s1*s2' + s2*s1') # e^(-is1*s1't)He^(is1*s1't)

    M=zeros(3,4,3,3)
    M[:, 1, :, :] = up(Hs, c3*(s1*s2'+s2*s1'), u)
    M[1, :, :, :] = up(Hs, c1*(s1*s1'), s2*s2', u)

    chain1 = hbathchain(N1, d1, cparS1S2; coupletox=true, reverse=true)
    chain2 = hbathchain(N2, d2, cparS1, ccS2; coupletox=true)

    return Any[chain1..., M, chain2...]
end

function methylbluempo_correlated_nocoupling(e1, e2, N, d, cparS1, ccS2)
    u = unitmat(3)
    s2 = unitcol(1, 3)
    s1 = unitcol(2, 3)

    c = only(cparS1[3])

    Hs = (e2-e1)*s2*s2'

    M=zeros(1,4,3,3)
    M[1,:,:,:] = up(Hs, c*s1*s1', s2*s2', u)

    chain = hbathchain(N, d, cparS1, ccS2; coupletox=true)

    return Any[M, chain...]
end
function methylbluempo_nocoupling(e1, e2, N1, N2, d1, d2, cparS1, cparS2)
    u = unitmat(3)
    s2 = unitcol(1, 3)
    s1 = unitcol(2, 3)

    c1 = only(cparS1[3])
    c2 = only(cparS2[3])

    Hs = (e2-e1)*s2*s2'

    M=zeros(3,3,3,3)
    M[1,:,:,:] = up(Hs, c1*s1*s1', u)
    M[:,1,:,:] = up(Hs, c2*s2*s2', u)

<<<<<<< HEAD
    chain1 = hbathchain(N, d, cparS1; coupletox=true, reverse=true)
    chain2 = hbathchain(N, d, cparS2; coupletox=true)
=======
    chain1 = hbathchain(N1, d1, cparS1; coupletox=true, reverse=true)
    chain2 = hbathchain(N2, d2, cparS2; coupletox=true)
>>>>>>> 7e339add

    return Any[chain1..., M, chain2...]
end

function methylblue_S1_mpo(e1, N, d, chainparams; tree=false)
    u = unitmat(2)

    c = chainparams[3]
    s1 = unitcol(1, 2)
    #Hs = e1*s1*s1'
    Hs = zero(u) # e^(-is1*s1't)He^(is1*s1't)

    M=zeros(1,4,2,2)
    M[1, :, :, :] = up(Hs, c*s1*s1', c*s1*s1', u)

    if tree
        chain = hbathchain(N, d, chainparams; tree=true)
        H = TreeNetwork(Any[M])
        addtree!(H, 1, chain)
        return H
    else
        chain = hbathchain(N, d, chainparams; tree=false)
        return [M, chain...]
    end
end

function spinbosonmpo(ω0, Δ, d, N, chainparams; rwa=false, tree=false)
    u = unitmat(2)
    
    c0 = chainparams[3]

    Hs = (ω0/2)*sz + Δ*sx

    M=zeros(1,4,2,2)
    M[1, :, :, :] = up(Hs, rwa ? c0*sm : c0*sx, rwa ? c0*sp : c0*sx, u)

    if tree
        chain = hbathchain(N, d, chainparams; tree=true)
        H = TreeNetwork(Vector{AbstractArray}([M]))
        addtree!(H, 1, chain)
        return H
    else
        chain = hbathchain(N, d, chainparams; tree=false)
        return Any[M, chain...]
    end
end

function twobathspinmpo(ω0, Δ, Nl, Nr, dl, dr, chainparamsl=[fill(1.0,N),fill(1.0,N-1), 1.0], chainparamsr=chainparamsl; rwar=false, rwal=false, tree=false)
    u = unitmat(2)

    cl = chainparamsl[3]
    cr = chainparamsr[3]

    Hs = (ω0/2)*sz + Δ*sx

    Al = rwal ? cl*sm : cl*sx
    Ar = rwar ? cr*sm : cr*sx

    M=zeros(4,4,2,2)
    M[1,:,:,:] = up(Hs, Ar, Matrix(Ar'), u)
    M[:,1,:,:] = up(Hs, Al, Matrix(Al'), u)

    return Any[hbathchain(Nl, dl, chainparamsl; reverse=true)..., M, hbathchain(Nr, dr, chainparamsr)...]
end

"""
    chaincoeffs_ohmic(nummodes, α, s, beta="inf"; wc=1, soft=false)

Generate chain coefficients for an Harmonic bath coupled to a spin-1/2 with spectral density given by: 

soft cutoff: ``J(ω) = 2παω_c (\\frac{ω}{ω_c})^s \\exp(-ω/ω_c)`` \n
hard cutoff: ``J(ω) = 2παω_c (\\frac{ω}{ω_c})^s θ(ω-ω_c)``

The Hamiltonian is given by:

``H = \\frac{ω_0}{2}σ_z + Δσ_x + σ_x\\sum_kg_k(b_k^\\dagger+b_k) + \\sum_kω_kb_k^\\dagger b_k``

And the spectral density is defined by:

``J(ω) ≡ π\\sum_k|g_k|^2δ(ω-ω_k)``
"""
function chaincoeffs_ohmic(nummodes, α, s; ωc=1, soft=false)
    if soft
        c0 = ωc*sqrt(2*α*gamma(s+1))
        e = [ωc*(2n + 1 + s) for n in 0:(nummodes-1)]
        t = [ωc*sqrt((n + 1)*(n + s + 1)) for n in 0:(nummodes-2)]
        return [e, t, c0]
    else    
        c0 = sqrt(2α/(s+1))*ωc
        e = [(ωc/2)*(1 + (s^2)/((s+2n)*(2+s+2n))) for n in 0:(nummodes-1)]
        t = [ωc*(1+n)*(1+s+n)/((s+2+2n)*(s+3+2n))*sqrt((3+s+2n)/(1+s+2n)) for n in 0:(nummodes-2)]
        return [e, t, c0]
    end
end

#Deprecated#
function getchaincoeffs(nummodes, α, s, beta, ωc=1)
    matlabdir = ENV["MATDIR"]
    astr = paramstring(α, 2)
    bstr = paramstring(beta, 3)
    datfname = string("jacerg_","a",astr,"s$s","beta",bstr,".csv")
    chaincoeffs = readdlm(string(matlabdir,datfname),',',Float64,'\n')
    es = ωc .* chaincoeffs[:,1]
    ts = ωc .* chaincoeffs[1:end-1,2]
    c0 = ωc * sqrt(chaincoeffs[end,2]/pi)
    Nmax = length(es)
    if Nmax < nummodes
        throw(ErrorException("no data for nummodes > $Nmax"))
    end
    return [es[1:nummodes], ts[1:nummodes-1], c0]
end
##

function readchaincoeffs(fdir, params...)
    n = length(params)
    dat = h5open(fdir, "r") do fid
        g = fid
        for i=1:n
            vars = keys(g)
            par = params[i]
            if typeof(par) <: Number
                ind = only(findall(x->x==par, parse.(Float64, vars)))
                g = g[vars[ind]]
            elseif typeof(par) <: String
                g = g[par]
            else
                throw(ArgumentError("parameter in position $i not valid"))
            end
        end
        return [read(g["e"]), read(g["t"]), read(g["c"])]
    end
    return dat
end

function ibmmpo(ω0, d, N, chainparams; tree=false)
    u = unitmat(2)
    
    c0 = chainparams[3]

    Hs = (ω0/2)*sz

    M=zeros(1,4,2,2)
    M[1, :, :, :] = up(Hs, c0*sz, c0*sz, u)

    chain = hbathchain(N, d, chainparams)
    if tree
        H = TreeNetwork(Vector{AbstractArray}([M]))
        addtree!(H, 1, chain)
        return H
    else
        chain = chain.sites
        chain[end] = reshape(chain[end],4,1,d,d)
        return Any[M, chain...]
    end
end

function tunnelingmpo(ϵ, delta, α, s, β, d::Int, nummodes::Int; tree=false, ωc=1)
    cps = chaincoeffs_ohmic(nummodes, α, s, β; ωc=ωc)
    λ = 2*α*ωc/s + delta
    
    u = unitmat(2)
    
    c0 = cps[3]

    Hs = (ϵ/2)*sz + λ*(u + sx)/2

    M=zeros(1,4,2,2)
    M[1, :, :, :] = up(Hs, c0*(u + sx)/2, c0*(u + sx)/2, u)

    if tree
        chain = hbathchain(nummodes, d, cps; tree=true)
        H = TreeNetwork(Vector{AbstractArray}([M]))
        addtree!(H, 1, chain)
        return H
    else
        chain = hbathchain(nummodes, d, cps; tree=false)
        return Any[M, chain...]
    end
end

function nearestneighbourmpo(N::Int, h0, A, Ad = A')
    size(h0) == size(A) || error("physical dimensions don't match")
    size(h0) == size(Ad) || error("physical dimensions don't match")
    d = size(h0)[1]

    D = A == Ad ? 3 : 4

    u=unitmat(d)

    M=zeros(D, D, d, d)
    M[D, :, :, :] = A == Ad ? up(h0, A, u) : up(h0, A, Ad, u)
    M[:, 1, :, :] = A == Ad ? dn(h0, A, u) : dn(h0, A, Ad, u)

    return Any[M[D:D,:,:,:], fill(M, N-2)..., M[:,1:1,:,:]]
end

function nearestneighbourmpo(tree_::Tree, h0, A, Ad = A')
    size(h0) == size(A) || error("physical dimensions don't match")
    size(h0) == size(Ad) || error("physical dimensions don't match")
    d = size(h0)[1]

    tree = deepcopy(tree_)

    D = A == Ad ? 3 : 4

    u=unitmat(d)

    N = length(tree)
    hn = findheadnode(tree)

    Ms = Vector{Any}(undef, N)

    for (id, nd) in enumerate(tree)
        nc = length(nd.children)
        dims = [fill(D, nc+1)..., d, d]
        M = zeros(dims...)
        M[:, fill(1, nc)..., :, :] = A == Ad ? dn(h0, A, u) : dn(h0, A, Ad, u)
        for i in 1:nc
            M[D, fill(1, i-1)..., :, fill(1, nc-i)..., :, :] = A == Ad ? up(h0, A, u) : up(h0, A, Ad, u)
        end
        Ms[id] = M
    end
    nc = length(tree[hn].children)
    Ms[hn] = Ms[hn][D:D, fill(:,nc+2)...]
    return TreeNetwork(tree, Ms)
end<|MERGE_RESOLUTION|>--- conflicted
+++ resolved
@@ -222,13 +222,8 @@
     M[1,:,:,:] = up(Hs, c1*s1*s1', u)
     M[:,1,:,:] = up(Hs, c2*s2*s2', u)
 
-<<<<<<< HEAD
-    chain1 = hbathchain(N, d, cparS1; coupletox=true, reverse=true)
-    chain2 = hbathchain(N, d, cparS2; coupletox=true)
-=======
     chain1 = hbathchain(N1, d1, cparS1; coupletox=true, reverse=true)
     chain2 = hbathchain(N2, d2, cparS2; coupletox=true)
->>>>>>> 7e339add
 
     return Any[chain1..., M, chain2...]
 end
